--- conflicted
+++ resolved
@@ -12,7 +12,6 @@
 elif os.name == "posix":
     config["mm_dir"] = abspath("/home/dna/lab/software/micromanager/lib/micro-manager")
 
-<<<<<<< HEAD
 config["mm_config"] = "./mmconfigs/Bright_Star.cfg"
 
 mm_ip = "MM_IP"
@@ -21,8 +20,4 @@
 else:
     mm_server_ip = "localhost"
 
-config["mm_server"] = {"addr" : mm_server_ip, "port" : 18861}
-=======
-config["mm_config"] = abspath("./mmconfigs/Bright_Star.cfg")
-config["mm_server"] = {"addr" : "localhost", "port" : 18861}
->>>>>>> e6069511
+config["mm_server"] = {"addr" : mm_server_ip, "port" : 18861}